--- conflicted
+++ resolved
@@ -405,26 +405,25 @@
     };
   };
 
-<<<<<<< HEAD
+
+  // Returns the the tick numbers for the the specified epoch, alongside with the 'isEmpty' status. Paginated.
+  rpc GetEpochTickListV2(GetEpochTickListRequestV2) returns (GetEpochTickListResponseV2) {
+    option (google.api.http) = {
+      get: "/v2/epochs/{epoch}/ticks"
+    };
+  };
+
+  // Returns the list of empty ticks for the specified epoch. Paginated.
+  rpc GetEmptyTickListV2(GetEmptyTickListRequestV2) returns (GetEmptyTickListResponseV2) {
+    option (google.api.http) = {
+      get: "/v2/epochs/{epoch}/empty-ticks"
+    };
+  };
+
+
+  //V1 Endpoints
+  
   // Returns the information for the given tick.
-=======
-  //Epoch ticks
-  rpc GetEpochTickListV2(GetEpochTickListRequestV2) returns (GetEpochTickListResponseV2) {
-    option (google.api.http) = {
-      get: "/v2/epochs/{epoch}/ticks"
-    };
-  };
-
-  //Empty tick list
-  rpc GetEmptyTickListV2(GetEmptyTickListRequestV2) returns (GetEmptyTickListResponseV2) {
-    option (google.api.http) = {
-      get: "/v2/epochs/{epoch}/empty-ticks"
-    };
-  };
-
-
-  //V1 Endpoints
->>>>>>> 7731f87e
   rpc GetTickData(GetTickDataRequest) returns (GetTickDataResponse){
     option (google.api.http) = {
       get: "/v1/ticks/{tick_number}/tick-data"
