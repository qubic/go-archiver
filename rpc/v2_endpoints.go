--- conflicted
+++ resolved
@@ -5,11 +5,10 @@
 	"context"
 	"encoding/hex"
 	"github.com/cockroachdb/pebble"
-<<<<<<< HEAD
+
 	"github.com/qubic/go-archiver/validator/tick"
 	"log"
-=======
->>>>>>> e64c6d76
+
 	"slices"
 
 	"github.com/pkg/errors"
