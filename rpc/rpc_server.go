package rpc

import (
	"context"
	"encoding/hex"
	"encoding/json"
	"github.com/grpc-ecosystem/grpc-gateway/v2/runtime"
	"github.com/pkg/errors"
	"github.com/qubic/go-archiver/protobuff"
	"github.com/qubic/go-archiver/store"
	"github.com/qubic/go-archiver/validator/quorum"
	"github.com/qubic/go-archiver/validator/tick"
	qubic "github.com/qubic/go-node-connector"
	"github.com/qubic/go-node-connector/types"
	"google.golang.org/grpc"
	"google.golang.org/grpc/codes"
	"google.golang.org/grpc/credentials/insecure"
	"google.golang.org/grpc/reflection"
	"google.golang.org/grpc/status"
	"google.golang.org/protobuf/encoding/protojson"
	"google.golang.org/protobuf/types/known/emptypb"
	"io"
	"log"
	"net"
	"net/http"
	"slices"
)

var _ protobuff.ArchiveServiceServer = &Server{}

var emptyTd = &protobuff.TickData{}

type TransactionInfo struct {
	timestamp uint64
	moneyFlew bool
}

type Server struct {
	protobuff.UnimplementedArchiveServiceServer
	listenAddrGRPC    string
	listenAddrHTTP    string
	syncThreshold     int
	chainTickFetchUrl string
	store             *store.PebbleStore
	pool              *qubic.Pool
}

func NewServer(listenAddrGRPC, listenAddrHTTP string, syncThreshold int, chainTickUrl string, store *store.PebbleStore, pool *qubic.Pool) *Server {
	return &Server{
		listenAddrGRPC:    listenAddrGRPC,
		listenAddrHTTP:    listenAddrHTTP,
		syncThreshold:     syncThreshold,
		chainTickFetchUrl: chainTickUrl,
		store:             store,
		pool:              pool,
	}
}

func getTransactionInfo(ctx context.Context, pebbleStore *store.PebbleStore, transactionId string, tickNumber uint32) (*TransactionInfo, error) {
	tickData, err := pebbleStore.GetTickData(ctx, tickNumber)
	if err != nil {
		return nil, errors.Wrap(err, "getting tick data")
	}

	txStatus, err := pebbleStore.GetTransactionStatus(ctx, transactionId)
	if err != nil {
		if errors.Is(err, store.ErrNotFound) {
			return &TransactionInfo{
				timestamp: tickData.Timestamp,
				moneyFlew: false,
			}, nil
		}

		return nil, errors.Wrap(err, "getting transaction status")
	}

	return &TransactionInfo{
		timestamp: tickData.Timestamp,
		moneyFlew: txStatus.MoneyFlew,
	}, nil

}

func (s *Server) GetTickData(ctx context.Context, req *protobuff.GetTickDataRequest) (*protobuff.GetTickDataResponse, error) {
	tickData, err := s.store.GetTickData(ctx, req.TickNumber)
	if err != nil {
		if errors.Is(err, store.ErrNotFound) {
			return nil, status.Errorf(codes.NotFound, "tick data not found")
		}
		return nil, status.Errorf(codes.Internal, "getting tick data: %v", err)
	}

	if tickData == emptyTd {
		tickData = nil
	}

	if tick.CheckIfTickIsEmptyProto(tickData) {
		tickData = nil
	}

	return &protobuff.GetTickDataResponse{TickData: tickData}, nil
}
func (s *Server) GetTickTransactions(ctx context.Context, req *protobuff.GetTickTransactionsRequest) (*protobuff.GetTickTransactionsResponse, error) {

	txs, err := s.store.GetTickTransactions(ctx, req.TickNumber)
	if err != nil {
		if errors.Is(err, store.ErrNotFound) {
			return nil, status.Errorf(codes.NotFound, "tick transactions for specified tick not found")
		}
		return nil, status.Errorf(codes.Internal, "getting tick transactions: %v", err)
	}

	return &protobuff.GetTickTransactionsResponse{Transactions: txs}, nil
}

func (s *Server) GetTickTransferTransactions(ctx context.Context, req *protobuff.GetTickTransactionsRequest) (*protobuff.GetTickTransactionsResponse, error) {

	txs, err := s.store.GetTickTransferTransactions(ctx, req.TickNumber)
	if err != nil {
		if errors.Is(err, store.ErrNotFound) {
			return nil, status.Errorf(codes.NotFound, "tick transfer transactions for specified tick not found")
		}
		return nil, status.Errorf(codes.Internal, "getting tick transactions: %v", err)
	}

	return &protobuff.GetTickTransactionsResponse{Transactions: txs}, nil
}
func (s *Server) GetTransaction(ctx context.Context, req *protobuff.GetTransactionRequest) (*protobuff.GetTransactionResponse, error) {
	tx, err := s.store.GetTransaction(ctx, req.TxId)
	if err != nil {
		if errors.Is(err, store.ErrNotFound) {
			return nil, status.Errorf(codes.NotFound, "transaction not found")
		}
		return nil, status.Errorf(codes.Internal, "getting transaction: %v", err)
	}

	return &protobuff.GetTransactionResponse{Transaction: tx}, nil
}
func (s *Server) GetQuorumTickData(ctx context.Context, req *protobuff.GetQuorumTickDataRequest) (*protobuff.GetQuorumTickDataResponse, error) {
	lastProcessedTick, err := s.store.GetLastProcessedTick(ctx)
	if err != nil {
		return nil, status.Errorf(codes.Internal, "getting last processed tick: %v", err)
	}
	if req.TickNumber > lastProcessedTick.TickNumber {
		st := status.Newf(codes.FailedPrecondition, "requested tick number %d is greater than last processed tick %d", req.TickNumber, lastProcessedTick.TickNumber)
		st, err = st.WithDetails(&protobuff.LastProcessedTick{LastProcessedTick: lastProcessedTick.TickNumber})
		if err != nil {
			return nil, status.Errorf(codes.Internal, "creating custom status")
		}

		return nil, st.Err()
	}

	processedTickIntervalsPerEpoch, err := s.store.GetProcessedTickIntervals(ctx)
	if err != nil {
		return nil, status.Errorf(codes.Internal, "getting processed tick intervals per epoch")
	}

	epoch, err := tick.GetTickEpoch(req.TickNumber, processedTickIntervalsPerEpoch)
	if err != nil {
		return nil, status.Errorf(codes.Internal, "getting tick epoch :%v", err)
	}

	lastTickFlag, index, err := tick.IsTickLastInAnyEpochInterval(req.TickNumber, epoch, processedTickIntervalsPerEpoch)
	if err != nil {
		return nil, status.Errorf(codes.Internal, "checking if tick is last tick in it's epoch: %v", err)
	}

	if lastTickFlag {
		lastQuorumDataPerEpochInterval, err := s.store.GetLastTickQuorumDataListPerEpochInterval(epoch)
		if err != nil {
			return nil, status.Errorf(codes.Internal, "getting quorum data for last processed tick: %v", err)
		}

		return &protobuff.GetQuorumTickDataResponse{
			QuorumTickData: lastQuorumDataPerEpochInterval.QuorumDataPerInterval[int32(index)],
		}, nil
	}

	wasSkipped, nextAvailableTick := tick.WasSkippedByArchive(req.TickNumber, processedTickIntervalsPerEpoch)
	if wasSkipped == true {
		st := status.Newf(codes.OutOfRange, "provided tick number %d was skipped by the system, next available tick is %d", req.TickNumber, nextAvailableTick)
		st, err = st.WithDetails(&protobuff.NextAvailableTick{NextTickNumber: nextAvailableTick})
		if err != nil {
			return nil, status.Errorf(codes.Internal, "creating custom status")
		}

		return nil, st.Err()
	}

	if req.TickNumber == lastProcessedTick.TickNumber {
		tickData, err := s.store.GetQuorumTickData(ctx, req.TickNumber)
		if err != nil {
			if errors.Is(err, store.ErrNotFound) {
				return nil, status.Errorf(codes.NotFound, "quorum tick data not found")
			}
			return nil, status.Errorf(codes.Internal, "getting quorum tick data: %v", err)
		}

		res := protobuff.GetQuorumTickDataResponse{
			QuorumTickData: &protobuff.QuorumTickData{
				QuorumTickStructure:   tickData.QuorumTickStructure,
				QuorumDiffPerComputor: make(map[uint32]*protobuff.QuorumDiff),
			},
		}

		for id, diff := range tickData.QuorumDiffPerComputor {
			res.QuorumTickData.QuorumDiffPerComputor[id] = &protobuff.QuorumDiff{
				ExpectedNextTickTxDigestHex: diff.ExpectedNextTickTxDigestHex,
				SignatureHex:                diff.SignatureHex,
			}
		}

		return &res, nil
	}

	nextTick := req.TickNumber + 1

	nextTickQuorumData, err := s.store.GetQuorumTickData(ctx, nextTick)
	if err != nil {
		if errors.Is(err, store.ErrNotFound) {
			return nil, status.Errorf(codes.Internal, "quorum data for next tick was not found")
		}
		return nil, status.Errorf(codes.Internal, "getting tick data: %v", err)
	}

	currentTickQuorumData, err := s.store.GetQuorumTickData(ctx, req.TickNumber)
	if err != nil {
		if errors.Is(err, store.ErrNotFound) {
			return nil, status.Errorf(codes.Internal, "quorum data for  tick was not found")
		}
		return nil, status.Errorf(codes.Internal, "getting tick data: %v", err)
	}

	computors, err := s.store.GetComputors(ctx, currentTickQuorumData.QuorumTickStructure.Epoch)
	if err != nil {
		return nil, status.Errorf(codes.Internal, "getting computor list")
	}

	reconstructedQuorumData, err := quorum.ReconstructQuorumData(currentTickQuorumData, nextTickQuorumData, computors)
	if err != nil {
		return nil, status.Errorf(codes.Internal, "reconstructing quorum data: %v", err)
	}

	return &protobuff.GetQuorumTickDataResponse{
		QuorumTickData: reconstructedQuorumData,
	}, nil
}
func (s *Server) GetComputors(ctx context.Context, req *protobuff.GetComputorsRequest) (*protobuff.GetComputorsResponse, error) {
	computors, err := s.store.GetComputors(ctx, req.Epoch)
	if err != nil {
		if errors.Is(err, store.ErrNotFound) {
			return nil, status.Errorf(codes.NotFound, "computors not found")
		}
		return nil, status.Errorf(codes.Internal, "getting computors: %v", err)
	}

	return &protobuff.GetComputorsResponse{Computors: computors}, nil
}

func (s *Server) GetStatus(ctx context.Context, _ *emptypb.Empty) (*protobuff.GetStatusResponse, error) {
	lastProcessedTick, err := s.store.GetLastProcessedTick(ctx)
	if err != nil {
		return nil, status.Errorf(codes.Internal, "getting last processed tick: %v", err)
	}

	lastProcessedTicksPerEpoch, err := s.store.GetLastProcessedTicksPerEpoch(ctx)
	if err != nil {
		return nil, status.Errorf(codes.Internal, "getting last processed tick: %v", err)
	}

	skippedTicks, err := s.store.GetSkippedTicksInterval(ctx)
	if err != nil {
		if errors.Is(err, store.ErrNotFound) {
			return &protobuff.GetStatusResponse{LastProcessedTick: lastProcessedTick, LastProcessedTicksPerEpoch: lastProcessedTicksPerEpoch}, nil
		}

		return nil, status.Errorf(codes.Internal, "getting skipped ticks: %v", err)
	}

	ptie, err := s.store.GetProcessedTickIntervals(ctx)
	if err != nil {
		return nil, status.Errorf(codes.Internal, "getting processed tick intervals")
	}

<<<<<<< HEAD
	emptyTickForCurrentEpoch, err := s.store.GetEmptyTicksForEpoch(lastProcessedTick.Epoch)
=======
	var epochs []uint32
	for epoch, _ := range lastProcessedTicksPerEpoch {
		epochs = append(epochs, epoch)
	}

	lowestEpoch := slices.Min(epochs)
	highestEpoch := slices.Max(epochs)

	emptyTicksForAllEpochs, err := s.store.GetEmptyTicksForEpochs(lowestEpoch, highestEpoch)
>>>>>>> e64c6d76
	if err != nil {
		return nil, status.Errorf(codes.Internal, "getting empty ticks for current epoch: %v", err)
	}

	return &protobuff.GetStatusResponse{
		LastProcessedTick:              lastProcessedTick,
		LastProcessedTicksPerEpoch:     lastProcessedTicksPerEpoch,
		SkippedTicks:                   skippedTicks.SkippedTicks,
		ProcessedTickIntervalsPerEpoch: ptie,
		EmptyTicksPerEpoch:             map[uint32]uint32{lastProcessedTick.Epoch: emptyTickForCurrentEpoch},
	}, nil
}

type response struct {
	ChainTick int `json:"max_tick"`
}

func fetchChainTick(ctx context.Context, url string) (int, error) {

	req, err := http.NewRequestWithContext(ctx, http.MethodGet, url, nil)
	if err != nil {
		return 0, errors.Wrap(err, "creating new request")
	}

	res, err := http.DefaultClient.Do(req)
	if err != nil {
		return 0, errors.Wrap(err, "getting chain tick from node fetcher")
	}
	defer res.Body.Close()

	var resp response
	body, err := io.ReadAll(res.Body)
	if err != nil {
		return 0, errors.Wrap(err, "reading response body")
	}
	err = json.Unmarshal(body, &resp)
	if err != nil {
		return 0, errors.Wrap(err, "unmarshalling response")
	}

	tickNumber := resp.ChainTick

	if tickNumber == 0 {
		return 0, errors.New("response has no chain tick or chain tick is 0")
	}

	return tickNumber, nil

}

func (s *Server) GetHealthCheck(ctx context.Context, _ *emptypb.Empty) (*protobuff.GetHealthCheckResponse, error) {
	//Get last processed tick
	lastProcessedTick, err := s.store.GetLastProcessedTick(ctx)
	if err != nil {
		return nil, status.Errorf(codes.Internal, "getting last processed tick: %v", err)
	}

	//Poll node-fetcher for network tick
	chainTick, err := fetchChainTick(ctx, s.chainTickFetchUrl)
	if err != nil {
		return nil, status.Errorf(codes.Internal, "fetching network tick: %v", err)
	}

	//Calculate difference between node tick and our last processed tick. difference = nodeTick - lastProcessed
	difference := chainTick - int(lastProcessedTick.TickNumber)

	//If the sync difference is bigger than our threshold
	if difference > s.syncThreshold {
		return nil, status.Errorf(codes.Internal, "processor is behind network by %d ticks", difference)
	}

	return &protobuff.GetHealthCheckResponse{Status: true}, nil

}

func (s *Server) GetLatestTick(ctx context.Context, _ *emptypb.Empty) (*protobuff.GetLatestTickResponse, error) {
	chainTick, err := fetchChainTick(ctx, s.chainTickFetchUrl)
	if err != nil {
		return nil, status.Errorf(codes.Internal, "fetching chain tick: %v", err)
	}

	return &protobuff.GetLatestTickResponse{LatestTick: uint32(chainTick)}, nil
}

func (s *Server) GetTransferTransactionsPerTick(ctx context.Context, req *protobuff.GetTransferTransactionsPerTickRequest) (*protobuff.GetTransferTransactionsPerTickResponse, error) {
	txs, err := s.store.GetTransactionsForEntity(ctx, req.Identity, uint64(req.GetStartTick()), uint64(req.GetEndTick()))
	if err != nil {
		return nil, status.Errorf(codes.Internal, "getting transfer transactions: %v", err)
	}

	return &protobuff.GetTransferTransactionsPerTickResponse{TransferTransactionsPerTick: txs}, nil
}

func (s *Server) GetTickApprovedTransactions(ctx context.Context, req *protobuff.GetTickApprovedTransactionsRequest) (*protobuff.GetTickApprovedTransactionsResponse, error) {

	tts, err := s.store.GetTickTransactionsStatus(ctx, uint64(req.TickNumber))
	if err != nil {
		if errors.Is(err, store.ErrNotFound) {
			return nil, status.Errorf(codes.NotFound, "tick transactions status data not found for tick %d", req.TickNumber)
		}
		return nil, status.Errorf(codes.Internal, "getting tick transactions status: %v", err)
	}

	approvedTxs := make([]*protobuff.Transaction, 0, len(tts.Transactions))
	for _, txStatus := range tts.Transactions {
		if txStatus.MoneyFlew == false {
			continue
		}

		tx, err := s.store.GetTransaction(ctx, txStatus.TxId)
		if err != nil {
			return nil, errors.Wrapf(err, "getting tx %s from archiver", txStatus.TxId)
		}

		if tx.InputType == 1 && tx.InputSize == 1000 && tx.DestId == "EAAAAAAAAAAAAAAAAAAAAAAAAAAAAAAAAAAAAAAAAAAAAAAAAAAAAAAAVWRF" {
			moneyFlew, err := recomputeSendManyMoneyFlew(tx)
			if err != nil {
				return nil, status.Errorf(codes.Internal, "recomputeSendManyMoneyFlew: %v", err)
			}

			if moneyFlew == false {
				continue
			}
		}

		approvedTxs = append(approvedTxs, &protobuff.Transaction{
			SourceId:     tx.SourceId,
			DestId:       tx.DestId,
			Amount:       tx.Amount,
			TickNumber:   tx.TickNumber,
			InputType:    tx.InputType,
			InputSize:    tx.InputSize,
			InputHex:     tx.InputHex,
			SignatureHex: tx.SignatureHex,
			TxId:         tx.TxId,
		})
	}

	return &protobuff.GetTickApprovedTransactionsResponse{ApprovedTransactions: approvedTxs}, nil
}

func (s *Server) GetTransactionStatus(ctx context.Context, req *protobuff.GetTransactionStatusRequest) (*protobuff.GetTransactionStatusResponse, error) {
	id := types.Identity(req.TxId)
	pubKey, err := id.ToPubKey(true)
	if err != nil {
		return nil, status.Errorf(codes.InvalidArgument, "invalid tx id format: %v", err)
	}

	var pubkeyFixed [32]byte
	copy(pubkeyFixed[:], pubKey[:32])
	id, err = id.FromPubKey(pubkeyFixed, true)
	if err != nil {
		return nil, status.Errorf(codes.InvalidArgument, "invalid tx id format: %v", err)
	}

	if id.String() != req.TxId {
		return nil, status.Errorf(codes.InvalidArgument, "invalid tx id format")
	}

	tx, err := s.store.GetTransaction(ctx, req.TxId)
	if err != nil {
		if errors.Is(err, store.ErrNotFound) {
			return nil, status.Errorf(codes.NotFound, "tx status for specified tx id not found")
		}
		return nil, status.Errorf(codes.Internal, "getting tx status: %v", err)
	}

	lastProcessedTick, err := s.store.GetLastProcessedTick(ctx)
	if err != nil {
		return nil, status.Errorf(codes.Internal, "getting last processed tick: %v", err)
	}

	if tx.TickNumber > lastProcessedTick.TickNumber {
		return nil, status.Errorf(codes.NotFound, "tx status for specified tx id not found")
	}

	if tx.Amount <= 0 {
		return nil, status.Errorf(codes.NotFound, "tx status for specified tx id not found")
	}

	txStatus, err := s.store.GetTransactionStatus(ctx, req.TxId)
	if err != nil {
		if errors.Is(err, store.ErrNotFound) {
			return &protobuff.GetTransactionStatusResponse{TransactionStatus: &protobuff.TransactionStatus{TxId: tx.TxId, MoneyFlew: false}}, nil
		}
		return nil, status.Errorf(codes.Internal, "getting tx status: %v", err)
	}

	if txStatus.MoneyFlew == false {
		return &protobuff.GetTransactionStatusResponse{TransactionStatus: &protobuff.TransactionStatus{TxId: tx.TxId, MoneyFlew: false}}, nil
	}

	if tx.InputType == 1 && tx.InputSize == 1000 && tx.DestId == "EAAAAAAAAAAAAAAAAAAAAAAAAAAAAAAAAAAAAAAAAAAAAAAAAAAAAAAAVWRF" {
		moneyFlew, err := recomputeSendManyMoneyFlew(tx)
		if err != nil {
			return nil, status.Errorf(codes.Internal, "recomputeSendManyMoneyFlew: %v", err)
		}

		return &protobuff.GetTransactionStatusResponse{TransactionStatus: &protobuff.TransactionStatus{TxId: tx.TxId, MoneyFlew: moneyFlew}}, nil
	}

	return &protobuff.GetTransactionStatusResponse{TransactionStatus: txStatus}, nil
}

func (s *Server) GetChainHash(ctx context.Context, req *protobuff.GetChainHashRequest) (*protobuff.GetChainHashResponse, error) {
	hash, err := s.store.GetChainDigest(ctx, req.TickNumber)
	if err != nil {
		if errors.Is(err, store.ErrNotFound) {
			return nil, status.Errorf(codes.NotFound, "chain hash for specified tick not found")
		}
		return nil, status.Errorf(codes.Internal, "getting chain hash: %v", err)
	}

	return &protobuff.GetChainHashResponse{HexDigest: hex.EncodeToString(hash[:])}, nil
}

func (s *Server) GetStoreHash(ctx context.Context, req *protobuff.GetChainHashRequest) (*protobuff.GetChainHashResponse, error) {
	hash, err := s.store.GetStoreDigest(ctx, req.TickNumber)
	if err != nil {
		if errors.Is(err, store.ErrNotFound) {
			return nil, status.Errorf(codes.NotFound, "store hash for specified tick not found")
		}
		return nil, status.Errorf(codes.Internal, "getting store hash: %v", err)
	}

	return &protobuff.GetChainHashResponse{HexDigest: hex.EncodeToString(hash[:])}, nil
}

func (s *Server) Start() error {

	tickInBoundsInterception := NewTickWithinBoundsInterceptor(s.store)

	srv := grpc.NewServer(
		grpc.MaxRecvMsgSize(600*1024*1024),
		grpc.MaxSendMsgSize(600*1024*1024),
		grpc.UnaryInterceptor(tickInBoundsInterception.GetInterceptor),
	)
	protobuff.RegisterArchiveServiceServer(srv, s)
	reflection.Register(srv)

	lis, err := net.Listen("tcp", s.listenAddrGRPC)
	if err != nil {
		log.Fatalf("failed to listen: %v", err)
	}

	go func() {
		if err := srv.Serve(lis); err != nil {
			panic(err)
		}
	}()

	if s.listenAddrHTTP != "" {
		go func() {
			mux := runtime.NewServeMux(runtime.WithMarshalerOption(runtime.MIMEWildcard, &runtime.JSONPb{
				MarshalOptions: protojson.MarshalOptions{EmitDefaultValues: true, EmitUnpopulated: true},
			}))
			opts := []grpc.DialOption{
				grpc.WithTransportCredentials(insecure.NewCredentials()),
				grpc.WithDefaultCallOptions(
					grpc.MaxCallRecvMsgSize(600*1024*1024),
					grpc.MaxCallSendMsgSize(600*1024*1024),
				),
			}

			if err := protobuff.RegisterArchiveServiceHandlerFromEndpoint(
				context.Background(),
				mux,
				s.listenAddrGRPC,
				opts,
			); err != nil {
				panic(err)
			}

			if err := http.ListenAndServe(s.listenAddrHTTP, mux); err != nil {
				panic(err)
			}
		}()
	}

	return nil
}

func recomputeSendManyMoneyFlew(tx *protobuff.Transaction) (bool, error) {
	decodedInput, err := hex.DecodeString(tx.InputHex)
	if err != nil {
		return false, status.Errorf(codes.Internal, "decoding tx input: %v", err)
	}
	var sendmanypayload types.SendManyTransferPayload
	err = sendmanypayload.UnmarshallBinary(decodedInput)
	if err != nil {
		return false, status.Errorf(codes.Internal, "unmarshalling payload: %v", err)
	}

	if tx.Amount < sendmanypayload.GetTotalAmount() {
		return false, nil
	}

	return true, nil
}<|MERGE_RESOLUTION|>--- conflicted
+++ resolved
@@ -283,19 +283,8 @@
 		return nil, status.Errorf(codes.Internal, "getting processed tick intervals")
 	}
 
-<<<<<<< HEAD
 	emptyTickForCurrentEpoch, err := s.store.GetEmptyTicksForEpoch(lastProcessedTick.Epoch)
-=======
-	var epochs []uint32
-	for epoch, _ := range lastProcessedTicksPerEpoch {
-		epochs = append(epochs, epoch)
-	}
-
-	lowestEpoch := slices.Min(epochs)
-	highestEpoch := slices.Max(epochs)
-
-	emptyTicksForAllEpochs, err := s.store.GetEmptyTicksForEpochs(lowestEpoch, highestEpoch)
->>>>>>> e64c6d76
+
 	if err != nil {
 		return nil, status.Errorf(codes.Internal, "getting empty ticks for current epoch: %v", err)
 	}
