package rpc

import (
	"context"
	"encoding/hex"
	"encoding/json"
	"fmt"
	"github.com/grpc-ecosystem/grpc-gateway/v2/runtime"
	"github.com/pkg/errors"
	"github.com/qubic/go-archiver/protobuff"
	"github.com/qubic/go-archiver/store"
	"github.com/qubic/go-archiver/validator/quorum"
	qubic "github.com/qubic/go-node-connector"
	"github.com/qubic/go-node-connector/types"
	"google.golang.org/grpc"
	"google.golang.org/grpc/codes"
	"google.golang.org/grpc/credentials/insecure"
	"google.golang.org/grpc/reflection"
	"google.golang.org/grpc/status"
	"google.golang.org/protobuf/encoding/protojson"
	"google.golang.org/protobuf/types/known/emptypb"
	"io"
	"log"
	"net"
	"net/http"
)

var _ protobuff.ArchiveServiceServer = &Server{}

var emptyTd = &protobuff.TickData{}

type TransactionInfo struct {
	timestamp uint64
	moneyFlew bool
}

type Server struct {
	protobuff.UnimplementedArchiveServiceServer
	listenAddrGRPC    string
	listenAddrHTTP    string
	syncThreshold     int
	chainTickFetchUrl string
	store             *store.PebbleStore
	pool              *qubic.Pool
}

func NewServer(listenAddrGRPC, listenAddrHTTP string, syncThreshold int, chainTickUrl string, store *store.PebbleStore, pool *qubic.Pool) *Server {
	return &Server{
		listenAddrGRPC:    listenAddrGRPC,
		listenAddrHTTP:    listenAddrHTTP,
		syncThreshold:     syncThreshold,
		chainTickFetchUrl: chainTickUrl,
		store:             store,
		pool:              pool,
	}
}

func getTransactionInfo(ctx context.Context, pebbleStore *store.PebbleStore, transactionId string, tickNumber uint32) (*TransactionInfo, error) {
	tickData, err := pebbleStore.GetTickData(ctx, tickNumber)
	if err != nil {
		return nil, errors.Wrap(err, "getting tick data")
	}

	txStatus, err := pebbleStore.GetTransactionStatus(ctx, transactionId)
	if err != nil {
		if errors.Is(err, store.ErrNotFound) {
			return &TransactionInfo{
				timestamp: tickData.Timestamp,
				moneyFlew: false,
			}, nil
		}

		return nil, errors.Wrap(err, "getting transaction status")
	}

	return &TransactionInfo{
		timestamp: tickData.Timestamp,
		moneyFlew: txStatus.MoneyFlew,
	}, nil

}

func (s *Server) GetTickData(ctx context.Context, req *protobuff.GetTickDataRequest) (*protobuff.GetTickDataResponse, error) {
	lastProcessedTick, err := s.store.GetLastProcessedTick(ctx)
	if err != nil {
		return nil, status.Errorf(codes.Internal, "getting last processed tick: %v", err)
	}
	if req.TickNumber > lastProcessedTick.TickNumber {
		st := status.Newf(codes.FailedPrecondition, "requested tick number %d is greater than last processed tick %d", req.TickNumber, lastProcessedTick.TickNumber)
		st, err = st.WithDetails(&protobuff.LastProcessedTick{LastProcessedTick: lastProcessedTick.TickNumber})
		if err != nil {
			return nil, status.Errorf(codes.Internal, "creating custom status")
		}

		return nil, st.Err()
	}

	processedTickIntervalsPerEpoch, err := s.store.GetProcessedTickIntervals(ctx)
	if err != nil {
		return nil, status.Errorf(codes.Internal, "getting processed tick intervals per epoch")
	}

	wasSkipped, nextAvailableTick := wasTickSkippedByArchive(req.TickNumber, processedTickIntervalsPerEpoch)
	if wasSkipped == true {
		st := status.Newf(codes.OutOfRange, "provided tick number %d was skipped by the system, next available tick is %d", req.TickNumber, nextAvailableTick)
		st, err = st.WithDetails(&protobuff.NextAvailableTick{NextTickNumber: nextAvailableTick})
		if err != nil {
			return nil, status.Errorf(codes.Internal, "creating custom status")
		}

		return nil, st.Err()
	}

	tickData, err := s.store.GetTickData(ctx, req.TickNumber)
	if err != nil {
		if errors.Is(err, store.ErrNotFound) {
			return nil, status.Errorf(codes.NotFound, "tick data not found")
		}
		return nil, status.Errorf(codes.Internal, "getting tick data: %v", err)
	}

	if tickData == emptyTd {
		tickData = nil
	}

	return &protobuff.GetTickDataResponse{TickData: tickData}, nil
}
func (s *Server) GetTickTransactions(ctx context.Context, req *protobuff.GetTickTransactionsRequest) (*protobuff.GetTickTransactionsResponse, error) {
	lastProcessedTick, err := s.store.GetLastProcessedTick(ctx)
	if err != nil {
		return nil, status.Errorf(codes.Internal, "getting last processed tick: %v", err)
	}
	if req.TickNumber > lastProcessedTick.TickNumber {
		st := status.Newf(codes.FailedPrecondition, "requested tick number %d is greater than last processed tick %d", req.TickNumber, lastProcessedTick.TickNumber)
		st, err = st.WithDetails(&protobuff.LastProcessedTick{LastProcessedTick: lastProcessedTick.TickNumber})
		if err != nil {
			return nil, status.Errorf(codes.Internal, "creating custom status")
		}

		return nil, st.Err()
	}

	processedTickIntervalsPerEpoch, err := s.store.GetProcessedTickIntervals(ctx)
	if err != nil {
		return nil, status.Errorf(codes.Internal, "getting processed tick intervals per epoch")
	}

	wasSkipped, nextAvailableTick := wasTickSkippedByArchive(req.TickNumber, processedTickIntervalsPerEpoch)
	if wasSkipped == true {
		st := status.Newf(codes.OutOfRange, "provided tick number %d was skipped by the system, next available tick is %d", req.TickNumber, nextAvailableTick)
		st, err = st.WithDetails(&protobuff.NextAvailableTick{NextTickNumber: nextAvailableTick})
		if err != nil {
			return nil, status.Errorf(codes.Internal, "creating custom status")
		}

		return nil, st.Err()
	}

	txs, err := s.store.GetTickTransactions(ctx, req.TickNumber)
	if err != nil {
		if errors.Is(err, store.ErrNotFound) {
			return nil, status.Errorf(codes.NotFound, "tick transactions for specified tick not found")
		}
		return nil, status.Errorf(codes.Internal, "getting tick transactions: %v", err)
	}

	return &protobuff.GetTickTransactionsResponse{Transactions: txs}, nil
}

func (s *Server) GetTickTransferTransactions(ctx context.Context, req *protobuff.GetTickTransactionsRequest) (*protobuff.GetTickTransactionsResponse, error) {
	lastProcessedTick, err := s.store.GetLastProcessedTick(ctx)
	if err != nil {
		return nil, status.Errorf(codes.Internal, "getting last processed tick: %v", err)
	}
	if req.TickNumber > lastProcessedTick.TickNumber {
		st := status.Newf(codes.FailedPrecondition, "requested tick number %d is greater than last processed tick %d", req.TickNumber, lastProcessedTick.TickNumber)
		st, err = st.WithDetails(&protobuff.LastProcessedTick{LastProcessedTick: lastProcessedTick.TickNumber})
		if err != nil {
			return nil, status.Errorf(codes.Internal, "creating custom status")
		}

		return nil, st.Err()
	}

	processedTickIntervalsPerEpoch, err := s.store.GetProcessedTickIntervals(ctx)
	if err != nil {
		return nil, status.Errorf(codes.Internal, "getting processed tick intervals per epoch")
	}

	wasSkipped, nextAvailableTick := wasTickSkippedByArchive(req.TickNumber, processedTickIntervalsPerEpoch)
	if wasSkipped == true {
		st := status.Newf(codes.OutOfRange, "provided tick number %d was skipped by the system, next available tick is %d", req.TickNumber, nextAvailableTick)
		st, err = st.WithDetails(&protobuff.NextAvailableTick{NextTickNumber: nextAvailableTick})
		if err != nil {
			return nil, status.Errorf(codes.Internal, "creating custom status")
		}

		return nil, st.Err()
	}

	txs, err := s.store.GetTickTransferTransactions(ctx, req.TickNumber)
	if err != nil {
		if errors.Is(err, store.ErrNotFound) {
			return nil, status.Errorf(codes.NotFound, "tick transfer transactions for specified tick not found")
		}
		return nil, status.Errorf(codes.Internal, "getting tick transactions: %v", err)
	}

	return &protobuff.GetTickTransactionsResponse{Transactions: txs}, nil
}
func (s *Server) GetTransaction(ctx context.Context, req *protobuff.GetTransactionRequest) (*protobuff.GetTransactionResponse, error) {
	tx, err := s.store.GetTransaction(ctx, req.TxId)
	if err != nil {
		if errors.Is(err, store.ErrNotFound) {
			return nil, status.Errorf(codes.NotFound, "transaction not found")
		}
		return nil, status.Errorf(codes.Internal, "getting transaction: %v", err)
	}

	return &protobuff.GetTransactionResponse{Transaction: tx}, nil
}
func (s *Server) GetQuorumTickData(ctx context.Context, req *protobuff.GetQuorumTickDataRequest) (*protobuff.GetQuorumTickDataResponse, error) {
	lastProcessedTick, err := s.store.GetLastProcessedTick(ctx)
	if err != nil {
		return nil, status.Errorf(codes.Internal, "getting last processed tick: %v", err)
	}
	if req.TickNumber > lastProcessedTick.TickNumber {
		st := status.Newf(codes.FailedPrecondition, "requested tick number %d is greater than last processed tick %d", req.TickNumber, lastProcessedTick.TickNumber)
		st, err = st.WithDetails(&protobuff.LastProcessedTick{LastProcessedTick: lastProcessedTick.TickNumber})
		if err != nil {
			return nil, status.Errorf(codes.Internal, "creating custom status")
		}

		return nil, st.Err()
	}

	processedTickIntervalsPerEpoch, err := s.store.GetProcessedTickIntervals(ctx)
	if err != nil {
		return nil, status.Errorf(codes.Internal, "getting processed tick intervals per epoch")
	}

	epoch, err := getTickEpoch(req.TickNumber, processedTickIntervalsPerEpoch)
	if err != nil {
		return nil, status.Errorf(codes.Internal, "getting tick epoch :%v", err)
	}

	lastTickFlag, err := isLastTick(req.TickNumber, epoch, processedTickIntervalsPerEpoch)
	if err != nil {
		return nil, status.Errorf(codes.Internal, "checking if tick is last tick in it's epoch: %v", err)
	}

	if lastTickFlag {
		lastTickQuorumData, err := s.store.GetLastTickQuorumDataPerEpoch(epoch)
		if err != nil {
			return nil, status.Errorf(codes.Internal, "getting quorum data for last processed tick: %v", err)
		}

		return &protobuff.GetQuorumTickDataResponse{
			QuorumTickData: lastTickQuorumData,
		}, nil
	}

	wasSkipped, nextAvailableTick := wasTickSkippedByArchive(req.TickNumber, processedTickIntervalsPerEpoch)
	if wasSkipped == true {
		st := status.Newf(codes.OutOfRange, "provided tick number %d was skipped by the system, next available tick is %d", req.TickNumber, nextAvailableTick)
		st, err = st.WithDetails(&protobuff.NextAvailableTick{NextTickNumber: nextAvailableTick})
		if err != nil {
			return nil, status.Errorf(codes.Internal, "creating custom status")
		}

		return nil, st.Err()
	}

	if req.TickNumber == lastProcessedTick.TickNumber {
		tickData, err := s.store.GetQuorumTickData(ctx, req.TickNumber)
		if err != nil {
			if errors.Is(err, store.ErrNotFound) {
				return nil, status.Errorf(codes.NotFound, "quorum tick data not found")
			}
			return nil, status.Errorf(codes.Internal, "getting quorum tick data: %v", err)
		}

		res := protobuff.GetQuorumTickDataResponse{
			QuorumTickData: &protobuff.QuorumTickData{
				QuorumTickStructure:   tickData.QuorumTickStructure,
				QuorumDiffPerComputor: make(map[uint32]*protobuff.QuorumDiff),
			},
		}

		for id, diff := range tickData.QuorumDiffPerComputor {
			res.QuorumTickData.QuorumDiffPerComputor[id] = &protobuff.QuorumDiff{
				ExpectedNextTickTxDigestHex: diff.ExpectedNextTickTxDigestHex,
				SignatureHex:                diff.SignatureHex,
			}
		}

		return &res, nil
	}

	nextTick := req.TickNumber + 1

	nextTickQuorumData, err := s.store.GetQuorumTickData(ctx, nextTick)
<<<<<<< HEAD
	if err != nil {
		if errors.Is(err, store.ErrNotFound) {
			return nil, status.Errorf(codes.Internal, "quorum data for next tick was not found")
=======
	if err != nil {
		if errors.Is(err, store.ErrNotFound) {
			return nil, status.Errorf(codes.Internal, "quorum data for next tick was not found")
		}
		return nil, status.Errorf(codes.Internal, "getting tick data: %v", err)
	}

	currentTickQuorumData, err := s.store.GetQuorumTickData(ctx, req.TickNumber)
	if err != nil {
		if errors.Is(err, store.ErrNotFound) {
			return nil, status.Errorf(codes.Internal, "quorum data for  tick was not found")
>>>>>>> c16e8992
		}
		return nil, status.Errorf(codes.Internal, "getting tick data: %v", err)
	}

<<<<<<< HEAD
	currentTickQuorumData, err := s.store.GetQuorumTickData(ctx, req.TickNumber)
	if err != nil {
		if errors.Is(err, store.ErrNotFound) {
			return nil, status.Errorf(codes.Internal, "quorum data for  tick was not found")
		}
		return nil, status.Errorf(codes.Internal, "getting tick data: %v", err)
	}

	computors, err := s.store.GetComputors(ctx, currentTickQuorumData.QuorumTickStructure.Epoch)
	if err != nil {
		return nil, status.Errorf(codes.Internal, "getting computor list")
	}

	reconstructedQuorumData, err := quorum.ReconstructQuorumData(currentTickQuorumData, nextTickQuorumData, computors)
	if err != nil {
		return nil, status.Errorf(codes.Internal, "reconstructing quorum data: %v", err)
	}

=======
	computors, err := s.store.GetComputors(ctx, currentTickQuorumData.QuorumTickStructure.Epoch)
	if err != nil {
		return nil, status.Errorf(codes.Internal, "getting computor list")
	}

	reconstructedQuorumData, err := quorum.ReconstructQuorumData(currentTickQuorumData, nextTickQuorumData, computors)
	if err != nil {
		return nil, status.Errorf(codes.Internal, "reconstructing quorum data: %v", err)
	}

>>>>>>> c16e8992
	return &protobuff.GetQuorumTickDataResponse{
		QuorumTickData: reconstructedQuorumData,
	}, nil
}
func (s *Server) GetComputors(ctx context.Context, req *protobuff.GetComputorsRequest) (*protobuff.GetComputorsResponse, error) {
	computors, err := s.store.GetComputors(ctx, req.Epoch)
	if err != nil {
		if errors.Is(err, store.ErrNotFound) {
			return nil, status.Errorf(codes.NotFound, "computors not found")
		}
		return nil, status.Errorf(codes.Internal, "getting computors: %v", err)
	}

	return &protobuff.GetComputorsResponse{Computors: computors}, nil
}

func (s *Server) GetStatus(ctx context.Context, _ *emptypb.Empty) (*protobuff.GetStatusResponse, error) {
	tick, err := s.store.GetLastProcessedTick(ctx)
	if err != nil {
		return nil, status.Errorf(codes.Internal, "getting last processed tick: %v", err)
	}

	lastProcessedTicksPerEpoch, err := s.store.GetLastProcessedTicksPerEpoch(ctx)
	if err != nil {
		return nil, status.Errorf(codes.Internal, "getting last processed tick: %v", err)
	}

	skippedTicks, err := s.store.GetSkippedTicksInterval(ctx)
	if err != nil {
		if errors.Is(err, store.ErrNotFound) {
			return &protobuff.GetStatusResponse{LastProcessedTick: tick, LastProcessedTicksPerEpoch: lastProcessedTicksPerEpoch}, nil
		}

		return nil, status.Errorf(codes.Internal, "getting skipped ticks: %v", err)
	}

	ptie, err := s.store.GetProcessedTickIntervals(ctx)
	if err != nil {
		return nil, status.Errorf(codes.Internal, "getting processed tick intervals")
	}

	var epochs []uint32
	for epoch, _ := range lastProcessedTicksPerEpoch {
		epochs = append(epochs, epoch)
	}

	emptyTicksForAllEpochs, err := s.store.GetEmptyTicksForEpochs(epochs)
	if err != nil {
		return nil, status.Errorf(codes.Internal, "getting empty ticks for all epochs: %v", err)
	}

	return &protobuff.GetStatusResponse{
		LastProcessedTick:              tick,
		LastProcessedTicksPerEpoch:     lastProcessedTicksPerEpoch,
		SkippedTicks:                   skippedTicks.SkippedTicks,
		ProcessedTickIntervalsPerEpoch: ptie,
		EmptyTicksPerEpoch:             emptyTicksForAllEpochs,
	}, nil
}

type response struct {
	ChainTick int `json:"max_tick"`
}

func fetchChainTick(ctx context.Context, url string) (int, error) {

	req, err := http.NewRequestWithContext(ctx, http.MethodGet, url, nil)
	if err != nil {
		return 0, errors.Wrap(err, "creating new request")
	}

	res, err := http.DefaultClient.Do(req)
	if err != nil {
		return 0, errors.Wrap(err, "getting chain tick from node fetcher")
	}
	defer res.Body.Close()

	var resp response
	body, err := io.ReadAll(res.Body)
	if err != nil {
		return 0, errors.Wrap(err, "reading response body")
	}
	err = json.Unmarshal(body, &resp)
	if err != nil {
		return 0, errors.Wrap(err, "unmarshalling response")
	}

	tick := resp.ChainTick

	if tick == 0 {
		return 0, errors.New("response has no chain tick or chain tick is 0")
	}

	return tick, nil

}

func (s *Server) GetHealthCheck(ctx context.Context, _ *emptypb.Empty) (*protobuff.GetHealthCheckResponse, error) {
	//Get last processed tick
	lastProcessedTick, err := s.store.GetLastProcessedTick(ctx)
	if err != nil {
		return nil, status.Errorf(codes.Internal, "getting last processed tick: %v", err)
	}

	//Poll node-fetcher for network tick
	chainTick, err := fetchChainTick(ctx, s.chainTickFetchUrl)
	if err != nil {
		return nil, status.Errorf(codes.Internal, "fetching network tick: %v", err)
	}

	//Calculate difference between node tick and our last processed tick. difference = nodeTick - lastProcessed
	difference := chainTick - int(lastProcessedTick.TickNumber)

	//If the sync difference is bigger than our threshold
	if difference > s.syncThreshold {
		return nil, status.Errorf(codes.Internal, "processor is behind network by %d ticks", difference)
	}

	return &protobuff.GetHealthCheckResponse{Status: true}, nil

}

func (s *Server) GetLatestTick(ctx context.Context, _ *emptypb.Empty) (*protobuff.GetLatestTickResponse, error) {
	chainTick, err := fetchChainTick(ctx, s.chainTickFetchUrl)
	if err != nil {
		return nil, status.Errorf(codes.Internal, "fetching chain tick: %v", err)
	}

	return &protobuff.GetLatestTickResponse{LatestTick: uint32(chainTick)}, nil
}

func (s *Server) GetTransferTransactionsPerTick(ctx context.Context, req *protobuff.GetTransferTransactionsPerTickRequest) (*protobuff.GetTransferTransactionsPerTickResponse, error) {
	txs, err := s.store.GetTransferTransactions(ctx, req.Identity, uint64(req.GetStartTick()), uint64(req.GetEndTick()))
	if err != nil {
		return nil, status.Errorf(codes.Internal, "getting transfer transactions: %v", err)
	}

	return &protobuff.GetTransferTransactionsPerTickResponse{TransferTransactionsPerTick: txs}, nil
}

func (s *Server) GetTickApprovedTransactions(ctx context.Context, req *protobuff.GetTickApprovedTransactionsRequest) (*protobuff.GetTickApprovedTransactionsResponse, error) {
	lastProcessedTick, err := s.store.GetLastProcessedTick(ctx)
	if err != nil {
		return nil, status.Errorf(codes.Internal, "getting last processed tick: %v", err)
	}
	if req.TickNumber > lastProcessedTick.TickNumber {
		st := status.Newf(codes.FailedPrecondition, "requested tick number %d is greater than last processed tick %d", req.TickNumber, lastProcessedTick.TickNumber)
		st, err = st.WithDetails(&protobuff.LastProcessedTick{LastProcessedTick: lastProcessedTick.TickNumber})
		if err != nil {
			return nil, status.Errorf(codes.Internal, "creating custom status")
		}

		return nil, st.Err()
	}

	processedTickIntervalsPerEpoch, err := s.store.GetProcessedTickIntervals(ctx)
	if err != nil {
		return nil, status.Errorf(codes.Internal, "getting processed tick intervals per epoch")
	}

	wasSkipped, nextAvailableTick := wasTickSkippedByArchive(req.TickNumber, processedTickIntervalsPerEpoch)
	if wasSkipped == true {
		st := status.Newf(codes.OutOfRange, "provided tick number %d was skipped by the system, next available tick is %d", req.TickNumber, nextAvailableTick)
		st, err = st.WithDetails(&protobuff.NextAvailableTick{NextTickNumber: nextAvailableTick})
		if err != nil {
			return nil, status.Errorf(codes.Internal, "creating custom status")
		}

		return nil, st.Err()
	}

	tts, err := s.store.GetTickTransactionsStatus(ctx, uint64(req.TickNumber))
	if err != nil {
		if errors.Is(err, store.ErrNotFound) {
			return nil, status.Errorf(codes.NotFound, "tick transactions status data not found for tick %d", req.TickNumber)
		}
		return nil, status.Errorf(codes.Internal, "getting tick transactions status: %v", err)
	}

	approvedTxs := make([]*protobuff.Transaction, 0, len(tts.Transactions))
	for _, txStatus := range tts.Transactions {
		if txStatus.MoneyFlew == false {
			continue
		}

		tx, err := s.store.GetTransaction(ctx, txStatus.TxId)
		if err != nil {
			return nil, errors.Wrapf(err, "getting tx %s from archiver", txStatus.TxId)
		}

		if tx.InputType == 1 && tx.InputSize == 1000 && tx.DestId == "EAAAAAAAAAAAAAAAAAAAAAAAAAAAAAAAAAAAAAAAAAAAAAAAAAAAAAAAVWRF" {
			moneyFlew, err := recomputeSendManyMoneyFlew(tx)
			if err != nil {
				return nil, status.Errorf(codes.Internal, "recomputeSendManyMoneyFlew: %v", err)
			}

			if moneyFlew == false {
				continue
			}
		}

		approvedTxs = append(approvedTxs, &protobuff.Transaction{
			SourceId:     tx.SourceId,
			DestId:       tx.DestId,
			Amount:       tx.Amount,
			TickNumber:   tx.TickNumber,
			InputType:    tx.InputType,
			InputSize:    tx.InputSize,
			InputHex:     tx.InputHex,
			SignatureHex: tx.SignatureHex,
			TxId:         tx.TxId,
		})
	}

	return &protobuff.GetTickApprovedTransactionsResponse{ApprovedTransactions: approvedTxs}, nil
}

func wasTickSkippedByArchive(tick uint32, processedTicksIntervalPerEpoch []*protobuff.ProcessedTickIntervalsPerEpoch) (bool, uint32) {
	if len(processedTicksIntervalPerEpoch) == 0 {
		return false, 0
	}
	for _, epochInterval := range processedTicksIntervalPerEpoch {
		for _, interval := range epochInterval.Intervals {
			if tick < interval.InitialProcessedTick {
				return true, interval.InitialProcessedTick
			}
			if tick >= interval.InitialProcessedTick && tick <= interval.LastProcessedTick {
				return false, 0
			}
		}
	}
	return false, 0
}

func getTickEpoch(tickNumber uint32, intervals []*protobuff.ProcessedTickIntervalsPerEpoch) (uint32, error) {
	if len(intervals) == 0 {
		return 0, errors.New("processed tick interval list is empty")
	}

	for _, epochInterval := range intervals {
		for _, interval := range epochInterval.Intervals {
			if tickNumber >= interval.InitialProcessedTick && tickNumber <= interval.LastProcessedTick {
				return epochInterval.Epoch, nil
			}
		}
	}

	return 0, errors.New(fmt.Sprintf("unable to find the epoch for tick %d", tickNumber))
}

func getProcessedTickIntervalsForEpoch(epoch uint32, intervals []*protobuff.ProcessedTickIntervalsPerEpoch) (*protobuff.ProcessedTickIntervalsPerEpoch, error) {
	for _, interval := range intervals {
		if interval.Epoch != epoch {
			continue
		}
		return interval, nil
	}

	return nil, errors.New(fmt.Sprintf("unable to find processed tick intervals for epoch %d", epoch))
}

func isLastTick(tickNumber uint32, epoch uint32, intervals []*protobuff.ProcessedTickIntervalsPerEpoch) (bool, error) {
	epochIntervals, err := getProcessedTickIntervalsForEpoch(epoch, intervals)
	if err != nil {
		return false, errors.Wrap(err, "getting processed tick intervals per epoch")
	}

	for _, interval := range epochIntervals.Intervals {
		if interval.LastProcessedTick == tickNumber {
			return true, nil
		}
	}

	return false, nil
}

func (s *Server) GetTransactionStatus(ctx context.Context, req *protobuff.GetTransactionStatusRequest) (*protobuff.GetTransactionStatusResponse, error) {
	id := types.Identity(req.TxId)
	pubKey, err := id.ToPubKey(true)
	if err != nil {
		return nil, status.Errorf(codes.InvalidArgument, "invalid tx id format: %v", err)
	}

	var pubkeyFixed [32]byte
	copy(pubkeyFixed[:], pubKey[:32])
	id, err = id.FromPubKey(pubkeyFixed, true)
	if err != nil {
		return nil, status.Errorf(codes.InvalidArgument, "invalid tx id format: %v", err)
	}

	if id.String() != req.TxId {
		return nil, status.Errorf(codes.InvalidArgument, "invalid tx id format")
	}

	tx, err := s.store.GetTransaction(ctx, req.TxId)
	if err != nil {
		if errors.Is(err, store.ErrNotFound) {
			return nil, status.Errorf(codes.NotFound, "tx status for specified tx id not found")
		}
		return nil, status.Errorf(codes.Internal, "getting tx status: %v", err)
	}

	lastProcessedTick, err := s.store.GetLastProcessedTick(ctx)
	if err != nil {
		return nil, status.Errorf(codes.Internal, "getting last processed tick: %v", err)
	}

	if tx.TickNumber > lastProcessedTick.TickNumber {
		return nil, status.Errorf(codes.NotFound, "tx status for specified tx id not found")
	}

	if tx.Amount <= 0 {
		return nil, status.Errorf(codes.NotFound, "tx status for specified tx id not found")
	}

	txStatus, err := s.store.GetTransactionStatus(ctx, req.TxId)
	if err != nil {
		if errors.Is(err, store.ErrNotFound) {
			return &protobuff.GetTransactionStatusResponse{TransactionStatus: &protobuff.TransactionStatus{TxId: tx.TxId, MoneyFlew: false}}, nil
		}
		return nil, status.Errorf(codes.Internal, "getting tx status: %v", err)
	}

	if txStatus.MoneyFlew == false {
		return &protobuff.GetTransactionStatusResponse{TransactionStatus: &protobuff.TransactionStatus{TxId: tx.TxId, MoneyFlew: false}}, nil
	}

	if tx.InputType == 1 && tx.InputSize == 1000 && tx.DestId == "EAAAAAAAAAAAAAAAAAAAAAAAAAAAAAAAAAAAAAAAAAAAAAAAAAAAAAAAVWRF" {
		moneyFlew, err := recomputeSendManyMoneyFlew(tx)
		if err != nil {
			return nil, status.Errorf(codes.Internal, "recomputeSendManyMoneyFlew: %v", err)
		}

		return &protobuff.GetTransactionStatusResponse{TransactionStatus: &protobuff.TransactionStatus{TxId: tx.TxId, MoneyFlew: moneyFlew}}, nil
	}

	return &protobuff.GetTransactionStatusResponse{TransactionStatus: txStatus}, nil
}

func (s *Server) GetChainHash(ctx context.Context, req *protobuff.GetChainHashRequest) (*protobuff.GetChainHashResponse, error) {
	hash, err := s.store.GetChainDigest(ctx, req.TickNumber)
	if err != nil {
		if errors.Is(err, store.ErrNotFound) {
			return nil, status.Errorf(codes.NotFound, "chain hash for specified tick not found")
		}
		return nil, status.Errorf(codes.Internal, "getting chain hash: %v", err)
	}

	return &protobuff.GetChainHashResponse{HexDigest: hex.EncodeToString(hash[:])}, nil
}

func (s *Server) GetStoreHash(ctx context.Context, req *protobuff.GetChainHashRequest) (*protobuff.GetChainHashResponse, error) {
	hash, err := s.store.GetStoreDigest(ctx, req.TickNumber)
	if err != nil {
		if errors.Is(err, store.ErrNotFound) {
			return nil, status.Errorf(codes.NotFound, "store hash for specified tick not found")
		}
		return nil, status.Errorf(codes.Internal, "getting store hash: %v", err)
	}

	return &protobuff.GetChainHashResponse{HexDigest: hex.EncodeToString(hash[:])}, nil
}

func (s *Server) Start() error {
	srv := grpc.NewServer(
		grpc.MaxRecvMsgSize(600*1024*1024),
		grpc.MaxSendMsgSize(600*1024*1024),
	)
	protobuff.RegisterArchiveServiceServer(srv, s)
	reflection.Register(srv)

	lis, err := net.Listen("tcp", s.listenAddrGRPC)
	if err != nil {
		log.Fatalf("failed to listen: %v", err)
	}

	go func() {
		if err := srv.Serve(lis); err != nil {
			panic(err)
		}
	}()

	if s.listenAddrHTTP != "" {
		go func() {
			mux := runtime.NewServeMux(runtime.WithMarshalerOption(runtime.MIMEWildcard, &runtime.JSONPb{
				MarshalOptions: protojson.MarshalOptions{EmitDefaultValues: true, EmitUnpopulated: false},
			}))
			opts := []grpc.DialOption{
				grpc.WithTransportCredentials(insecure.NewCredentials()),
				grpc.WithDefaultCallOptions(
					grpc.MaxCallRecvMsgSize(600*1024*1024),
					grpc.MaxCallSendMsgSize(600*1024*1024),
				),
			}

			if err := protobuff.RegisterArchiveServiceHandlerFromEndpoint(
				context.Background(),
				mux,
				s.listenAddrGRPC,
				opts,
			); err != nil {
				panic(err)
			}

			if err := http.ListenAndServe(s.listenAddrHTTP, mux); err != nil {
				panic(err)
			}
		}()
	}

	return nil
}

func recomputeSendManyMoneyFlew(tx *protobuff.Transaction) (bool, error) {
	decodedInput, err := hex.DecodeString(tx.InputHex)
	if err != nil {
		return false, status.Errorf(codes.Internal, "decoding tx input: %v", err)
	}
	var sendmanypayload types.SendManyTransferPayload
	err = sendmanypayload.UnmarshallBinary(decodedInput)
	if err != nil {
		return false, status.Errorf(codes.Internal, "unmarshalling payload: %v", err)
	}

	if tx.Amount < sendmanypayload.GetTotalAmount() {
		return false, nil
	}

	return true, nil
}<|MERGE_RESOLUTION|>--- conflicted
+++ resolved
@@ -300,14 +300,9 @@
 	nextTick := req.TickNumber + 1
 
 	nextTickQuorumData, err := s.store.GetQuorumTickData(ctx, nextTick)
-<<<<<<< HEAD
 	if err != nil {
 		if errors.Is(err, store.ErrNotFound) {
 			return nil, status.Errorf(codes.Internal, "quorum data for next tick was not found")
-=======
-	if err != nil {
-		if errors.Is(err, store.ErrNotFound) {
-			return nil, status.Errorf(codes.Internal, "quorum data for next tick was not found")
 		}
 		return nil, status.Errorf(codes.Internal, "getting tick data: %v", err)
 	}
@@ -316,20 +311,10 @@
 	if err != nil {
 		if errors.Is(err, store.ErrNotFound) {
 			return nil, status.Errorf(codes.Internal, "quorum data for  tick was not found")
->>>>>>> c16e8992
 		}
 		return nil, status.Errorf(codes.Internal, "getting tick data: %v", err)
 	}
 
-<<<<<<< HEAD
-	currentTickQuorumData, err := s.store.GetQuorumTickData(ctx, req.TickNumber)
-	if err != nil {
-		if errors.Is(err, store.ErrNotFound) {
-			return nil, status.Errorf(codes.Internal, "quorum data for  tick was not found")
-		}
-		return nil, status.Errorf(codes.Internal, "getting tick data: %v", err)
-	}
-
 	computors, err := s.store.GetComputors(ctx, currentTickQuorumData.QuorumTickStructure.Epoch)
 	if err != nil {
 		return nil, status.Errorf(codes.Internal, "getting computor list")
@@ -340,18 +325,6 @@
 		return nil, status.Errorf(codes.Internal, "reconstructing quorum data: %v", err)
 	}
 
-=======
-	computors, err := s.store.GetComputors(ctx, currentTickQuorumData.QuorumTickStructure.Epoch)
-	if err != nil {
-		return nil, status.Errorf(codes.Internal, "getting computor list")
-	}
-
-	reconstructedQuorumData, err := quorum.ReconstructQuorumData(currentTickQuorumData, nextTickQuorumData, computors)
-	if err != nil {
-		return nil, status.Errorf(codes.Internal, "reconstructing quorum data: %v", err)
-	}
-
->>>>>>> c16e8992
 	return &protobuff.GetQuorumTickDataResponse{
 		QuorumTickData: reconstructedQuorumData,
 	}, nil
