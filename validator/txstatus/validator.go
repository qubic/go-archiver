package txstatus

import (
	"bytes"
	"context"
	"github.com/pkg/errors"
	"github.com/qubic/go-archiver/protobuff"
	"github.com/qubic/go-archiver/store"
	"github.com/qubic/go-node-connector/types"
	"sort"
)

func Validate(ctx context.Context, tickTxStatus types.TransactionStatus, tickTxs types.Transactions) (*protobuff.TickTransactionsStatus, error) {
	//if tickTxStatus.TxCount != uint32(len(tickTxs)) {
	//	return nil, errors.Errorf("Mismatched tx length. Tick tx status count: %d - len(tickTx): %d", tickTxStatus.TxCount, len(tickTxs))
	//}

	//tickTxDigests, err := getTickTxDigests(tickTxs)
	//if err != nil {
	//	return nil, errors.Wrap(err, "getting tick tx digests")
	//}

	//if !equalDigests(tickTxDigests, tickTxStatus.TransactionDigests) {
	//	return nil, errors.New("digests not equal")
	//}

<<<<<<< HEAD
	proto, err := qubicToProto(tickTxs, tickTxStatus)
=======
	proto, err := qubicToProto(tickTxStatus)
>>>>>>> 6b28a2a7
	if err != nil {
		return nil, errors.Wrap(err, "qubic to proto")
	}

	return proto, nil
}

func getTickTxDigests(tickTxs types.Transactions) ([][32]byte, error) {
	tickTxDigests := make([][32]byte, 0, len(tickTxs))
	for index, tx := range tickTxs {
		digest, err := tx.Digest()
		if err != nil {
			return nil, errors.Wrapf(err, "creating digest for tx on index %d", index)
		}

		tickTxDigests = append(tickTxDigests, digest)
	}

	return tickTxDigests, nil
}

func copySlice(slice [][32]byte) [][32]byte {
	newSlice := make([][32]byte, len(slice))
	copy(newSlice, slice)
	return newSlice
}

func equalDigests(tickTxsDigests [][32]byte, tickTxStatusDigests [][32]byte) bool {
	//copy slices to avoid modifying the original slices
	copyTxsDigests := copySlice(tickTxsDigests)
	copyTxStatusDigests := copySlice(tickTxStatusDigests)

	// Sort the slices
	sortByteSlices(copyTxsDigests)
	sortByteSlices(copyTxStatusDigests)

	// Compare the sorted slices element by element
	for i := range copyTxsDigests {
		if !bytes.Equal(copyTxsDigests[i][:], copyTxStatusDigests[i][:]) {
			return false
		}
	}

	return true
}

func sortByteSlices(slice [][32]byte) {
	sort.Slice(slice, func(i, j int) bool {
		return bytes.Compare(slice[i][:], slice[j][:]) == -1
	})
}

func Store(ctx context.Context, store *store.PebbleStore, tickNumber uint32, approvedTxs *protobuff.TickTransactionsStatus) error {
	err := store.SetTickTransactionsStatus(ctx, uint64(tickNumber), approvedTxs)
	if err != nil {
		return errors.Wrap(err, "setting tts")
	}

	return nil
}<|MERGE_RESOLUTION|>--- conflicted
+++ resolved
@@ -11,24 +11,20 @@
 )
 
 func Validate(ctx context.Context, tickTxStatus types.TransactionStatus, tickTxs types.Transactions) (*protobuff.TickTransactionsStatus, error) {
-	//if tickTxStatus.TxCount != uint32(len(tickTxs)) {
-	//	return nil, errors.Errorf("Mismatched tx length. Tick tx status count: %d - len(tickTx): %d", tickTxStatus.TxCount, len(tickTxs))
-	//}
+	if tickTxStatus.TxCount != uint32(len(tickTxs)) {
+		return nil, errors.Errorf("Mismatched tx length. Tick tx status count: %d - len(tickTx): %d", tickTxStatus.TxCount, len(tickTxs))
+	}
 
-	//tickTxDigests, err := getTickTxDigests(tickTxs)
-	//if err != nil {
-	//	return nil, errors.Wrap(err, "getting tick tx digests")
-	//}
+	tickTxDigests, err := getTickTxDigests(tickTxs)
+	if err != nil {
+		return nil, errors.Wrap(err, "getting tick tx digests")
+	}
 
-	//if !equalDigests(tickTxDigests, tickTxStatus.TransactionDigests) {
-	//	return nil, errors.New("digests not equal")
-	//}
+	if !equalDigests(tickTxDigests, tickTxStatus.TransactionDigests) {
+		return nil, errors.New("digests not equal")
+	}
 
-<<<<<<< HEAD
-	proto, err := qubicToProto(tickTxs, tickTxStatus)
-=======
 	proto, err := qubicToProto(tickTxStatus)
->>>>>>> 6b28a2a7
 	if err != nil {
 		return nil, errors.Wrap(err, "qubic to proto")
 	}
