--- conflicted
+++ resolved
@@ -4,35 +4,16 @@
 	"github.com/pkg/errors"
 	"github.com/qubic/go-archiver/protobuff"
 	"github.com/qubic/go-node-connector/types"
-	"log"
 )
 
-<<<<<<< HEAD
-func qubicToProto(txs types.Transactions, model types.TransactionStatus) (*protobuff.TickTransactionsStatus, error) {
-=======
 func qubicToProto(model types.TransactionStatus) (*protobuff.TickTransactionsStatus, error) {
->>>>>>> 6b28a2a7
 	tickTransactions := make([]*protobuff.TransactionStatus, 0, model.TxCount)
-	txsIdMap, err := createTxsIdMap(txs)
-	if err != nil {
-		return nil, errors.Wrap(err, "error creating txs id map")
-	}
-
 	for index, txDigest := range model.TransactionDigests {
 		var id types.Identity
 		id, err := id.FromPubKey(txDigest, true)
 		if err != nil {
 			return nil, errors.Wrap(err, "converting digest to id")
 		}
-<<<<<<< HEAD
-		if _, ok := txsIdMap[id.String()]; !ok {
-			log.Printf("Skipping tx status with id: %s\n", id.String())
-			continue
-		}
-=======
-		moneyFlew := getMoneyFlewFromBits(model.MoneyFlew, index)
->>>>>>> 6b28a2a7
-
 		moneyFlew := getMoneyFlewFromBits(model.MoneyFlew, index)
 
 		tx := &protobuff.TransactionStatus{
@@ -44,25 +25,6 @@
 	}
 
 	return &protobuff.TickTransactionsStatus{Transactions: tickTransactions}, nil
-}
-
-func createTxsIdMap(txs types.Transactions) (map[string]struct{}, error) {
-	txsIdMap := make(map[string]struct{}, len(txs))
-	for _, tx := range txs {
-		digest, err := tx.Digest()
-		if err != nil {
-			return nil, errors.Wrapf(err, "creating tx digest for tx with src pubkey %s", tx.SourcePublicKey)
-		}
-
-		id, err := tx.ID()
-		if err != nil {
-			return nil, errors.Wrapf(err, "converting tx with digest %s to id", digest)
-		}
-
-		txsIdMap[id] = struct{}{}
-	}
-
-	return txsIdMap, nil
 }
 
 func getMoneyFlewFromBits(input [(types.NumberOfTransactionsPerTick + 7) / 8]byte, digestIndex int) bool {
